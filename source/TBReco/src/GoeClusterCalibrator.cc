--- conflicted
+++ resolved
@@ -93,19 +93,10 @@
                                 _minSigmaV, static_cast < float > (0.5E-3) );
      
     
-<<<<<<< HEAD
-    std::vector<int> initIgnoreIDVec;
-    registerProcessorParameter ("IgnoreIDs",
-                                "Ignore clusters from list of sensorIDs",
-                                _ignoreIDVec, initIgnoreIDVec);
-
-    
-=======
     std::vector<int> initSelectIDVec;
     registerProcessorParameter ("SelectPlanes",
                                 "Select clusters from list of planes",
                                 _selectIDVec, initSelectIDVec);
->>>>>>> 09772980
     
   }
   
