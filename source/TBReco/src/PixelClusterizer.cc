--- conflicted
+++ resolved
@@ -328,14 +328,9 @@
       if(!found)
       {
         FloatVec newGroup;
-<<<<<<< HEAD
+        newGroup.reserve(6);
         newGroup.push_back(iU);
         newGroup.push_back(iV);
-=======
-        newGroup.reserve(6);
-        newGroup.push_back(col);
-        newGroup.push_back(row);
->>>>>>> d9c093d3
         newGroup.push_back(charge);
         
         pixGroups.push_back(std::move(newGroup));
