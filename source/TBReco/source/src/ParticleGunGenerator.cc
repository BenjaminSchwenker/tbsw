// ParticleGunGenerator
//                       
// Author: Benjamin Schwenker, Göttingen University 
// <mailto:benjamin.schwenker@phys.uni-goettingen.de>

// user includes
#include "ParticleGunGenerator.h"

// C++ includes
#include <iostream>
<<<<<<< HEAD
#include <cmath>
=======
#include <iomanip>
>>>>>>> cb3e1dec

// Include LCIO classes
#include <lcio.h>
#include <IMPL/LCRunHeaderImpl.h>
#include <IMPL/LCEventImpl.h>
#include <IMPL/LCCollectionVec.h>
#include "IMPL/MCParticleImpl.h" 

// ROOT includes
#include <TMath.h>
#include <TRandom.h>
#include <TRandom3.h>

// Used namespaces
using namespace std; 
using namespace lcio;
using namespace marlin;
using namespace CLHEP;

namespace depfet {

  //
  // Instantiate this object
  //
  ParticleGunGenerator aParticleGunGenerator ;


  //
  // Constructor
  //
  ParticleGunGenerator::ParticleGunGenerator() : Processor("ParticleGunGenerator")
  {
   
    // Processor description
    _description = "Particle gun processor for simulation of a directed particle beam";
   

    //
    // Output collections  
    registerOutputCollection(LCIO::MCPARTICLE,"MCParticleCollectionName",
                             "Collection name for MCParticles",
                             m_MCParticleCollectionName, string ("MCParticles"));
    
    registerProcessorParameter ("ParticleMass", "Particle mass [GeV]",
                                m_ParticleMass,  static_cast < double > (0.139));
    
    registerProcessorParameter ("ParticleCharge", "Particle charge [e]",
                                m_ParticleCharge,  static_cast < double > (+1));

    registerProcessorParameter ("PDG", "PDG code",
                                m_ParticlePDG,  static_cast < int > (22));
  
    registerProcessorParameter ("BeamMomentum", "Beam momentum [GeV]",
                                m_BeamMomentum,  static_cast < double > (4.0));

    registerProcessorParameter ("BeamVertexX", "Beam vertex position in X direction [mm]",
                                m_BeamVertexX,  static_cast < double > (0));
  
    registerProcessorParameter ("BeamVertexY", "Beam vertex position in Y direction [mm]",
                                m_BeamVertexY,  static_cast < double > (0));

    registerProcessorParameter ("BeamVertexZ", "Beam vertex position in Z direction [mm]",
                                m_BeamVertexZ,  static_cast < double > (-5000));
    
    registerProcessorParameter ("BeamVertexXSigma", "Beam vertex sigma in X direction [mm]",
                                m_BeamVertexXSigma,  static_cast < double > (1)); 
    
    registerProcessorParameter ("BeamVertexYSigma", "Beam vertex sigma in Y direction [mm]",
                                m_BeamVertexYSigma,  static_cast < double > (1)); 
     
    registerProcessorParameter ("BeamSlopeXSigma", "Beam slope sigma in XZ plane [rad]",
                                m_BeamSlopeXSigma,  static_cast < double > (0.0001)); 
    
    registerProcessorParameter ("BeamSlopeYSigma", "Beam slope sigma in YZ plane [rad]",
                                m_BeamSlopeYSigma,  static_cast < double > (0.0001)); 
    
    registerProcessorParameter ("BeamMomentumSigma", "Beam momentum sigma [GeV]",
                                m_BeamMomentumSigma,  static_cast < double > (0.01)); 
    
    registerProcessorParameter ("CorrelationVertexXvsSlopeX", "Beam correlation factor between vertex position and slope",
                                m_BeamCorrelationVertexXvsSlopeX,  static_cast < double > (0.0)); 
    
    registerProcessorParameter ("CorrelationVertexYvsSlopeY", "Beam correlation factor between vertex position and slope",
                                m_BeamCorrelationVertexYvsSlopeY,  static_cast < double > (0.0)); 
    
    registerProcessorParameter ("CorrelationVertexXvsMomentum", "Beam correlation factor between vertex position and momentum",
                                m_BeamCorrelationVertexXvsMomentum,  static_cast < double > (0.0)); 
    
    registerProcessorParameter ("CorrelationVertexYvsMomentum", "Beam correlation factor between vertex position and momentum",
                                m_BeamCorrelationVertexYvsMomentum,  static_cast < double > (0.0)); 
    
    registerProcessorParameter ("BeamIntensity", "Number of beam particles per second",
                                m_BeamIntensity,  static_cast < double > (10000)); 
    
    registerProcessorParameter ("BeamTimeWindow", "A simulated event contains one particle at t=0 and extends for given time window in seconds",
                                m_BeamTimeWindow,  static_cast < double > (0.0001)); 
                                 
  }
  
  
  void ParticleGunGenerator::init () {
  
    // Initialize variables
    _nRun = 0 ;
    _nEvt = 0 ;
  
    // Print set parameters
    printProcessorParams();
  
    // CPU time start
    _timeCPU = clock()/1000;

    // Construct beam covariance matrix S 
    //
    // The particle state is defined relativ to the Z= m_GunPositionZ
    // plane. The 5 dimensional state vector of the beam particle is  
    // (dx/dz,dy/dz,x,y,p) in global XYZ coordinates. 
    HepSymMatrix S(5,0);
    S[0][0] = std::pow(m_BeamSlopeXSigma,2);
    S[1][1] = std::pow(m_BeamSlopeYSigma,2);
    S[2][2] = std::pow(m_BeamVertexXSigma,2);
    S[3][3] = std::pow(m_BeamVertexYSigma,2);
    S[4][4] = std::pow(m_BeamMomentumSigma,2);    
    S[0][2] = m_BeamCorrelationVertexXvsSlopeX*m_BeamSlopeXSigma*m_BeamVertexXSigma;
    S[2][4] = m_BeamCorrelationVertexXvsMomentum*m_BeamVertexXSigma*m_BeamMomentumSigma;
    S[1][3] = m_BeamCorrelationVertexYvsSlopeY*m_BeamVertexYSigma*m_BeamSlopeYSigma;
    S[3][4] = m_BeamCorrelationVertexYvsMomentum*m_BeamVertexYSigma*m_BeamMomentumSigma;     
    
    // Construct average track state of beam particle 
    m_Mean = HepVector(5);
    m_Mean(1) = 0;
    m_Mean(2) = 0;
    m_Mean(3) = m_BeamVertexX;
    m_Mean(4) = m_BeamVertexY;
    m_Mean(5) = m_BeamMomentum;
    
    // Decompose S and store results to 
    // later generate random deviates    
    m_U  = HepMatrix(5,1);
    m_Sigmas = HepVector(5);
    
    HepSymMatrix tempS ( S ); 
    
    m_U = diagonalize ( &tempS );               // S = U Sdiag U.T()
    HepSymMatrix D = S.similarityT(m_U);        // D = U.T() S U = Sdiag
    for (int i = 1; i <= S.num_row(); i++) {
      double s2 = D(i,i);
      if ( s2 > 0 ) {
	    m_Sigmas(i) = std::sqrt ( s2 );
      } else {
        std::cerr << "In ParticelGunGenerator: " <<
                    "      Beam covariance matrix is not positive definite.  Eigenvalues are:\n";
        for (int ixx = 1; ixx <= S.num_row(); ixx++) {
          std::cerr << "      " << D(ixx,ixx) << std::endl;
        }
        std::cerr << "---Exiting to System\n";
        exit(1);
      }
    } 
  }

  //
  // Method called for each run
  //
  void ParticleGunGenerator::processRunHeader(LCRunHeader * run)
  {

    // Print run number
    streamlog_out(MESSAGE3) << "Processing run: "
                            << (run->getRunNumber())
                            << std::endl << std::endl;

    _nRun++ ;
  
  }

  //
  // Method called for each event
  //
  void ParticleGunGenerator::processEvent(LCEvent * evt)
  {
    
    //////////////////////////////////////////////////////////////////////  
    // Process next event
    ++_nEvt;
       
    // Create output MCParticle collection
    LCCollectionVec * mcVec = new LCCollectionVec( LCIO::MCPARTICLE );
    
    double time = 0; 
    int nParticle = 0; 

    while ( time < m_BeamTimeWindow ) { 

      // Sample 5 dimensional state vector for new beam particle 
      HepVector state = deviates();
    
      double momentum = state(5);    // momentum in GeV        
      double tx = state(1);          // direction tangent dx/dz
      double ty = state(2);          // direction tangent dy/dz 
      
      double Norm = momentum/std::sqrt( tx*tx + ty*ty + 1 );
      double P1 = tx*Norm; 
      double P2 = ty*Norm; 
      double P3 = Norm; 
      
      double V1 = state(3);          // x vertex position  
      double V2 = state(4);          // y vertex position   
      double V3 = m_BeamVertexZ;     // z vertex position  
          
      //
	  //  Create a MCParticle and fill it from stdhep info
	  //
      MCParticleImpl* mcp = new MCParticleImpl();	
      //
	  //  PDGID
	  //
	  mcp->setPDG(m_ParticlePDG);
	  //
	  //  Momentum vector
	  //
	  double p0[3] = {P1,P2,P3};
	  mcp->setMomentum(p0);
	  //
	  //  Mass
	  //
	  mcp->setMass(m_ParticleMass);
      //
	  //  Charge
	  //
	  mcp->setCharge(m_ParticleCharge);
	  //
	  //  Vertex
	  // 
	  double v0[3] = {V1, V2, V3};
	  mcp->setVertex(v0);
	  //
	  //  Generator status
	  //
	  mcp->setGeneratorStatus(nParticle);
	  //
	  //  Simulator status 0 until simulator acts on it
	  //
	  mcp->setSimulatorStatus(nParticle);
	  //
	  //  Creation time (note the units)
	  // 
	  mcp->setTime(time);
	  //
      //  Add the particle to the collection vector
	  //
	  mcVec->push_back(mcp);
      
      //
      //  Advance time until the next beam particle
      // 
      time += gRandom->Exp(1.0/m_BeamIntensity);  
      nParticle += 1;  
    
    }
    
    //
    // Add MCParticle collection
    //     
    evt->addCollection(mcVec, m_MCParticleCollectionName); 

  }

  //
  // Method called after each event to check the data processed
  //
  void ParticleGunGenerator::check( LCEvent * evt ) {}

  //
  // Method called after all data processing
  //
  void ParticleGunGenerator::end()
  {
   
    streamlog_out ( MESSAGE3 ) << endl;
    streamlog_out ( MESSAGE3 ) << "Successfully finished" << endl;
    
    // CPU time end
    _timeCPU = clock()/1000 - _timeCPU;
   
    // Print message
    streamlog_out(MESSAGE3) << std::endl
                             << " "
                             << "Time per event: "
                             << std::setiosflags(std::ios::fixed | std::ios::internal )
                             << std::setprecision(3)
                             << _timeCPU/_nEvt
                             << " ms"
                             << std::endl
                             << std::setprecision(3)
                             << std::endl
                             << " "
                             << "Processor succesfully finished!"
                             << std::endl;

 
  }


  //
  // Method printing processor parameters
  //
  void ParticleGunGenerator::printProcessorParams() const
  {

    streamlog_out(MESSAGE3)  << std::endl
                              << " "
                              << "ParticleGunGenerator development Version, be carefull!!"
                              << " "
                              << std::endl  << std::endl;   


  }
  
  HepVector ParticleGunGenerator::deviates( ) const
  {
    // Returns vector of gaussian randoms based on sigmas, rotated by U,
    // with means of 0. 
    HepVector v(5);  // The vector to be returned
    for ( int i = 1; i <= 5; i++ ) {
      v(i) = gRandom->Gaus(0, m_Sigmas(i));  
    }
    return m_Mean + m_U*v;
  } 
  
} // Namespace

<|MERGE_RESOLUTION|>--- conflicted
+++ resolved
@@ -8,11 +8,9 @@
 
 // C++ includes
 #include <iostream>
-<<<<<<< HEAD
 #include <cmath>
-=======
 #include <iomanip>
->>>>>>> cb3e1dec
+
 
 // Include LCIO classes
 #include <lcio.h>
