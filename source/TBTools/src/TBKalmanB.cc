--- conflicted
+++ resolved
@@ -332,6 +332,7 @@
     // the reference track state at the last
     // sensor. 
     BFilterData.clear();
+    BFilterData.resize(nCrossed);
     BFilterData[nCrossed-1].Pr_x = x0_init;   
     BFilterData[nCrossed-1].Pr_C = C0_init;  
     
@@ -418,7 +419,8 @@
   // The forward pass is initialized using 
   // the reference track state at the first
   // sensor. 
-  FFilterData.clear();  
+  FFilterData.clear();
+  FFilterData.resize(nCrossed);
   FFilterData[0].Pr_x = x0_init;
   FFilterData[0].Pr_C = C0_init;
     
@@ -437,6 +439,7 @@
   // the reference track state at the last
   // sensor. 
   BFilterData.clear();
+  BFilterData.resize(nCrossed);
   BFilterData[nCrossed-1].Pr_x = x0_init;   
   BFilterData[nCrossed-1].Pr_C = C0_init;  
     
@@ -540,12 +543,8 @@
   predchi2 = (r.transpose()*W*r)[0];
       
   // Kalman gain matrix K 
-<<<<<<< HEAD
   //Eigen::Matrix<double,5,2> K = C0 * H.transpose() * W;
-=======
-  auto K = C0 * H.transpose() * W; 
->>>>>>> c78543c0
-       
+
   // This is the filtered state
   x0 += C0 * H.transpose() * W * r;
   C0 -= ( C0*H.transpose()*W*H*C0.transpose() ).eval() ; 
@@ -711,12 +710,8 @@
       predchi2 = (r.transpose()*W*r) [0];   
       
       // Kalman gain matrix K 
-<<<<<<< HEAD
       //auto K = C0 * H.transpose() * W;
-=======
-      auto K = C0 * H.transpose() * W; 
->>>>>>> c78543c0
-       
+
       // This is the filtered state
       x0 += C0 * H.transpose() * W * r;
       C0 -= ( C0*H.transpose()*W*H*C0.transpose() ).eval();       
