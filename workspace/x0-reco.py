"""
This is an example script to demonstrate how TBSW can be used to create an X0 image from a 
test beam experiment.

The script assumes data was taken with the EUDET/AIDA tracking telescope in a monoenergetic beam.
In order to calibrate the tracking telescope, it is necessary to take data with no scattering object
placed in between the telescope arm. This situation is called an air run. The next step is to 
calibrate the X0 measurements by putting a series of Al plates with known thicknesses in between 
the telesocpe arms. After the x0 calibration data was taken, the scattering object to be studied can be 
placed in the telescope. Neither the beam energy nor the telescope planes should be touched in between 
these runs. 

The script has four main steps: 

1) Telescope calibration: Hot pixel masking, telescope alignment and cluster calibration (only from air run)
2) Angle reconstruction: Reconstruction of kink angles on the scattering object (from all runs: air, Al, DUT)   
3) X0 calibration: Obtain X0 calibration constants using X0 calibraiton runs (all runs with known scatterer) 
4) X0 imaging: Obtain calibrated X0 images of unknown scattering objects   

The script must be modified by most users to their specific use case. Places where such modifications 
are needed are commented in the text below. Examples for such modifactions are the pathes to the rawdata
files, settings for beam energy and the definition of objects used for the X0 calibration. 

Have fun with X0 imaging. 

Author: Ulf Stolzenberg <ulf.stolzenberg@phys.uni-goettingen.de>  
Author: Benjamin Schwenker <benjamin.schwenker@phys.uni-goettingen.de>  
"""

import tbsw 
import os
import multiprocessing

# Path to steering files 
# Folder contains a gear file detailing the detector geometry and a config file
# for x0 calibration. Users will likely want to rename this folder. 
steerfiles = 'steering-files/x0-tb-june17/'

# Nominal Beam energy
beamenergy=2.0

# cal tags
# telescope calibration cal tag (typically named after telescope setup, beam energy etc.)
caltag='tb2017_PB'

# x0 calibration cal tag
x0caltag='air-alu-2GeV'

# Name of the gearfile, which describes the telescope setup 
# Must be placed in the steerfiles folder
gearfile = 'gear.xml'

# Determine cluster resolution and store in cluster DB?
Use_clusterDB=True

# Use Single Hit seeding to speed up track finding?
Use_SingleHitSeeding=False

# Finding correlations between first and last sensor can be difficult
# for low momentum tracks and/or large distances between sensors.
# By default, a robust method is used that correlates sensors step by
# step. Only deactivate when you are really certain you do not need
# this feature (expert decision).  
Use_LongTelescopeCali=True

# Switch to use clusters on outer planes on outer planes to calculate cluster resolution
# The track resolution is expected to be worse on the outer planes, using them may 
# have a negative impact on the determined cluster resolutions
UseOuterPlanesForClusterDB=False

# Flag to indicate that real EUTelescope data is used (raw format)
mcdata=False

# Script purpose option:
# 0: Script only processes imaging part
# 1: Script only processes x0 calibration part
# 2: Script processes x0 calibration and imaging part
# 3 and larger: Process x0 calibration and imaging part and angle reconstruction
# 4 and larger: Process everything
Script_purpose_option=4

# By default, the z position of the X0 target is defined by an mechanical survey
# measurement. For sufficiently thick targets, we can correct the z position of 
# the X0 target by forming a vertex from the upstream and downstream track. 
# This option is deactivated by default. If you know what you are doing, you can 
# enable it by using a positive number of iterations (expert decision)  
targetalignment_iterations=0

# File names and lists of filenames for the different steps 

# global path to raw files
rawfile_path='/work1/rawdata/luise/'

# Eudaq raw files used during telescope calibration. Telescope calibration 
# includes the alignment of the reference telescope and the calibration
# of its spatial resolution. 
# Best use a run without a scattering target in between the telescope arms.
# The calibration has to be done for every telescope setup, beam energy and m26 threshold settings
cali_run='run000210.raw'
rawfile_cali = rawfile_path + cali_run

# raw file used for target alignment (only useful with a thick (X/X0 > 5 %) scattering target)
TA_run='run006958.raw'
rawfile_TA = rawfile_path + TA_run

# List of runs, which are used as input for the scattering angle reconstruction
# The angle reconstruction step is essential and every run, that will be used later during the x0 calibration or x0 imaging steps, must be listed
RunList_reco = [
		    'run000210.raw', #air
		    'run000154.raw', #4 mm Alu
		    'run000161.raw', #6 mm Alu
		    'run000171.raw', #PB 1
          ]

RawfileList_reco = [rawfile_path+x for x in RunList_reco]

# List of runs, which are input for the x0 calibration
# Typically runs with various different materials and thicknesses have to be used to achieve a sensible calibration.
# Good results can for example be achieved with air (no material between the telescope arms) and two different 
# aluminium thicknesses.
#
# In most cases two 1-2 runs with approximately 1 million events per thickness/material are sufficient for a good x0 calibration
#
# The different measurement regions and other options have to be set in the x0.cfg file in the steer files directory
RunList_x0cali = [
		    'run000210.raw', #air
		    'run000154.raw', #4 mm Alu
		    'run000161.raw', #6 mm Alu
          ]

RawfileList_x0cali = [rawfile_path+x for x in RunList_x0cali]

# List of runs, which are input for the first x0 image
# Use only runs, with exactly the same target material and positioning
RunList_x0image = [
		    'run000171.raw', #PB 1
          ]

# Set the name of this image
name_image1='image1'

RawfileList_x0image = [rawfile_path+x for x in RunList_x0image]


# List of runs, which are input for the second x0 image
# Remove comment in case you want to produce more than one image
#RunList_x0image2 = [
#		    'run000209.raw', #other material
#		    'run000210.raw', #other material
#          ]

# Set the name of this image
name_image2='image2'

#RawfileList_x0image2 = [rawfile_path+x for x in RunList_x0image2]

# Number of events ...
# for telescope calibration
nevents_cali = 50000

# for target alignment
nevents_TA = 1000000

# for angle reconstruction (-1 use all available events)
nevents_reco = -1
<<<<<<< HEAD
=======


# Perform the telescope calibration
def calibrate(params):
  """
  Calibrates an misaligned tracking telescope from run data. 
  Creates a folder localDB/caltag in workspace containing 
  calibration results. 
  Creates a folder tmp-runs/name-sim/ and populates it with 
  Marlin steering and logfiles.  
  """ 
  
  rawfile, steerfiles, caltag = params
  
  # Calibrate of the run using beam data. Creates a folder cal-files/caltag 
  # containing all calibration data. 
  CalObj = tbsw.Calibration(steerfiles=steerfiles, name=caltag + '-cal') 
  
  # Create list of calibration steps 
  calpaths = tbsw.path_utils.create_x0analysis_calibration_paths(CalObj, rawfile, gearfile, nevents_cali, Use_clusterDB, beamenergy, mcdata, Use_LongTelescopeCali, UseOuterPlanesForClusterDB)
  
  # Run the calibration steps 
  CalObj.calibrate(paths=calpaths,ifile=rawfile,caltag=caltag)

  # Create DQM plots 
  tbsw.DQMplots.calibration_DQMPlots(name=caltag + '-cal')
   
# Perform the angle reconstruction of a single run
def reconstruct(params):

  rawfile, steerfiles, caltag = params

  # Set cal tag that includes run name
  name = os.path.splitext(os.path.basename(rawfile))[0] + '-' + caltag
  
  # Reconsruct the rawfile using the caltag. Resulting root files are 
  # written to folder root-files/
  RecObj = tbsw.Reconstruction(steerfiles=steerfiles, name=name )
  
  # Create reconstuction path
  recopath = tbsw.path_utils.create_anglereco_path(RecObj, rawfile, gearfile, nevents_reco, Use_SingleHitSeeding, Use_clusterDB, beamenergy, mcdata)  
  
  # Run the reconstuction  
  RecObj.reconstruct(paths=recopath,ifile=rawfile,caltag=caltag) 


# Create angle reconstruction DQM plots
def reconstruction_DQM(params):

  rawfile, caltag = params

  # Set cal tag that includes run name
  name = os.path.splitext(os.path.basename(rawfile))[0] + '-' + caltag
  
  # Create DQM plots
  tbsw.DQMplots.anglereco_DQMPlots(filepath='root-files/X0-{}.root'.format(name)) 
   
def targetalignment(params):
  """
  Starts the scattering angle reconstruction and vertex fit on the central target
  plane. Afterwards the mean vertex z position is set as the new target z position in
  the aligment DB file and the calibration tag is exported
    :@params:       consists of rawfile, steerfiles, gearfile, caltag, iteration
    :@rawfile:      Input file for the reconstruction 
    :@BE            Nominal beam energy of the run
    :@nevents       Number of events
    :@steerfiles:   Directory with the steering files for the reconstruction
    :@gearfile:     Name of the gear file
    :@caltag:       calibration tag for the reconstruction
    :@iteration:    Target alignment iteration counter  
    :author: benjamin.schwenker@phys.uni-goettinge.de  
  """ 
   
  rawfile, steerfiles, caltag, iteration = params
  
  if iteration == 0:
    oldcaltag=caltag
  else: 
    oldcaltag=caltag+'-target-align-it-{:d}'.format(iteration-1)
     
  newcaltag=caltag+'-target-align-it-{:d}'.format(iteration)
  
  # Reconsruct the rawfile using the caltag. Resulting root files are 
  # written to folder root-files/
  RecObj = tbsw.Reconstruction(steerfiles=steerfiles, name='x0-reco-targetalign-it-{:d}'.format(iteration) )
  
  # Create reconstuction path
  recopath = tbsw.path_utils.create_anglereco_path(RecObj, rawfile, gearfile, nevents_TA, Use_SingleHitSeeding, Use_clusterDB, beamenergy, mcdata)  
  
  # Run the reconstuction  
  RecObj.reconstruct(paths=recopath,ifile=rawfile,caltag=oldcaltag)  
  
  # Read the vertex position and save it in the alignmentDB
  dbname=RecObj.create_dbfilename("alignmentDB.root")
  treename=RecObj.get_rootfilename('X0')
  tbsw.gear.save_targetpos(treename,dbname)
  RecObj.export_caltag(newcaltag)
  

# Perform x0 calibration
def xx0calibration(params):

  x0caltag, RunList, steerfiles, caltag = params

  # Create list with input root files from list of input raw files
  RootFileList_x0cali=[]
  tbsw.x0imaging.X0Calibration.CreateRootFileList(rawlist=RunList,rootlist=RootFileList_x0cali, caltag=caltag)

  # Generate a uncalibrated X/X0 image
  imagenametag='X0image-calitarget-Uncalibrated'
  tbsw.x0imaging.GenerateImage.x0imaging(rootfilelist=[RootFileList_x0cali[0]],caltag='',steerfiles=steerfiles,nametag=imagenametag)

  # Path to uncalibrated X0 image file
  imagefilename='/root-files/'+imagenametag+'.root'

  # Do a calibration of the angle resolution
  tbsw.x0imaging.X0Calibration.x0calibration(rootfilelist=RootFileList_x0cali,imagefile=imagefilename,caltag=x0caltag,steerfiles=steerfiles)

  nametag='X0Calibration-'+x0caltag
  tbsw.DQMplots.x0calibration_DQMPlots(nametag=nametag)


# Generate x0 image
def xx0image(params):

  x0caltag, RunList, steerfiles, caltag, listnametag = params

  RootFileList_x0image=[]
  tbsw.x0imaging.X0Calibration.CreateRootFileList(rawlist=RunList,rootlist=RootFileList_x0image, caltag=caltag)

  if listnametag=='':
    print("No image name found. Using default naming scheme!")
    listnametag='X0image'

  # Determine name of image
  if caltag=='':
    nametag=listnametag+'-Uncalibrated'
  else:
    nametag=listnametag+'-Calibrated-'+x0caltag

  # Do a calibration of the angle resolution
  tbsw.x0imaging.GenerateImage.x0imaging(rootfilelist=RootFileList_x0image,caltag=x0caltag,steerfiles=steerfiles,nametag=nametag)

  tbsw.DQMplots.x0image_Plots(nametag=nametag)
>>>>>>> 85680105
    
  
if __name__ == '__main__':


  # Calibrate the telescope 
  # In case you already have all the DB files from another telescope calibration 
  # and want to reuse it, just switch to Script_purpose_option 0 or 1
  #
  # DQM plots like track p/chi2 values, residuals and other interesting parameters
  # from this telescope calibration step can be found as pdf files in 
  # workspace/results/telescopeDQM
  
  if Script_purpose_option > 3:
    tbsw.x0script_functions.calibrate( rawfile_cali, steerfiles, caltag, gearfile, nevents_cali, Use_clusterDB, beamenergy, mcdata, Use_LongTelescopeCali)

    # Target alignment
    for it in range(0,targetalignment_iterations):
      tbsw.x0script_functions.targetalignment(rawfile_TA, steerfiles, it, caltag, gearfile, nevents_TA, Use_clusterDB, beamenergy, mcdata)

  # Angle reconstruction
  # In case you already have reconstructed the scattering angles for all
  # the runs you are interested in, just switch to Script_purpose_option 0 or 1
  #
  # The root files with the reconstructed angles and other parameters (see 
  # README_X0.md for a full list and some descriptions) can be found in 
  # workspace/root-files/X0-run*runnumber, etc*-reco.root
  # The histmap and angle resolution for every single run can be found in 
  # workspace/results/anglerecoDQM/
  if Script_purpose_option > 2:
    params_reco=[(x, steerfiles, caltag, gearfile, nevents_reco, Use_SingleHitSeeding, Use_clusterDB, beamenergy, mcdata) for x in RawfileList_reco]
    print "The parameters for the reconstruction are: " 
    print params_reco

    count = multiprocessing.cpu_count()
    pool = multiprocessing.Pool(processes=count)
    pool.map(tbsw.x0script_functions.reconstruct, params_reco)

    for rawfile in RawfileList_reco:
      params=(rawfile, caltag)
      tbsw.x0script_functions.reconstruction_DQM(rawfile, caltag)

  # Start x0 calibration
  # In case you already have the x0 calibration DB file from a previous x0 calibration 
  # and want to reuse it, just switch to Script_purpose_option 0
  #
  # The fitted distributions and self-consistency plots in pdf format from this 
  # x0 calibration can be found in the workspace/tmp-runs/*X0Calibration/ directory
  if Script_purpose_option  > 1:
    tbsw.x0script_functions.xx0calibration(RawfileList_x0cali, steerfiles, x0caltag, caltag)

  # Generate a calibrated X/X0 image
  #
  # The calibrated radiation length image and other images, such as the beamspot
  # etc can be found in the workspace/root-files/*CalibratedX0Image.root
  if Script_purpose_option  > 1:
    tbsw.x0script_functions.xx0image(RawfileList_x0image, steerfiles, x0caltag, caltag, name_image1)

  # Generate another calibrated X/X0 image
  # The X/X0 image step can be repeated multiple times to generate a set of images
  # Just remove the comment and add a run list for each image
    #tbsw.x0script_functions.xx0image(RawfileList_x0image2, steerfiles, x0caltag, caltag, name_image2)

  if Script_purpose_option  == 1:
    tbsw.x0script_functions.xx0calibration(RawfileList_x0cali, steerfiles, x0caltag, caltag)

  if Script_purpose_option  == 0:
    tbsw.x0script_functions.xx0image(RawfileList_x0image, steerfiles, x0caltag, caltag, name_image1)
    #tbsw.x0script_functions.xx0image(RawfileList_x0image2, steerfiles, x0caltag, caltag, name_image2)
<|MERGE_RESOLUTION|>--- conflicted
+++ resolved
@@ -162,155 +162,7 @@
 nevents_TA = 1000000
 
 # for angle reconstruction (-1 use all available events)
-nevents_reco = -1
-<<<<<<< HEAD
-=======
-
-
-# Perform the telescope calibration
-def calibrate(params):
-  """
-  Calibrates an misaligned tracking telescope from run data. 
-  Creates a folder localDB/caltag in workspace containing 
-  calibration results. 
-  Creates a folder tmp-runs/name-sim/ and populates it with 
-  Marlin steering and logfiles.  
-  """ 
-  
-  rawfile, steerfiles, caltag = params
-  
-  # Calibrate of the run using beam data. Creates a folder cal-files/caltag 
-  # containing all calibration data. 
-  CalObj = tbsw.Calibration(steerfiles=steerfiles, name=caltag + '-cal') 
-  
-  # Create list of calibration steps 
-  calpaths = tbsw.path_utils.create_x0analysis_calibration_paths(CalObj, rawfile, gearfile, nevents_cali, Use_clusterDB, beamenergy, mcdata, Use_LongTelescopeCali, UseOuterPlanesForClusterDB)
-  
-  # Run the calibration steps 
-  CalObj.calibrate(paths=calpaths,ifile=rawfile,caltag=caltag)
-
-  # Create DQM plots 
-  tbsw.DQMplots.calibration_DQMPlots(name=caltag + '-cal')
-   
-# Perform the angle reconstruction of a single run
-def reconstruct(params):
-
-  rawfile, steerfiles, caltag = params
-
-  # Set cal tag that includes run name
-  name = os.path.splitext(os.path.basename(rawfile))[0] + '-' + caltag
-  
-  # Reconsruct the rawfile using the caltag. Resulting root files are 
-  # written to folder root-files/
-  RecObj = tbsw.Reconstruction(steerfiles=steerfiles, name=name )
-  
-  # Create reconstuction path
-  recopath = tbsw.path_utils.create_anglereco_path(RecObj, rawfile, gearfile, nevents_reco, Use_SingleHitSeeding, Use_clusterDB, beamenergy, mcdata)  
-  
-  # Run the reconstuction  
-  RecObj.reconstruct(paths=recopath,ifile=rawfile,caltag=caltag) 
-
-
-# Create angle reconstruction DQM plots
-def reconstruction_DQM(params):
-
-  rawfile, caltag = params
-
-  # Set cal tag that includes run name
-  name = os.path.splitext(os.path.basename(rawfile))[0] + '-' + caltag
-  
-  # Create DQM plots
-  tbsw.DQMplots.anglereco_DQMPlots(filepath='root-files/X0-{}.root'.format(name)) 
-   
-def targetalignment(params):
-  """
-  Starts the scattering angle reconstruction and vertex fit on the central target
-  plane. Afterwards the mean vertex z position is set as the new target z position in
-  the aligment DB file and the calibration tag is exported
-    :@params:       consists of rawfile, steerfiles, gearfile, caltag, iteration
-    :@rawfile:      Input file for the reconstruction 
-    :@BE            Nominal beam energy of the run
-    :@nevents       Number of events
-    :@steerfiles:   Directory with the steering files for the reconstruction
-    :@gearfile:     Name of the gear file
-    :@caltag:       calibration tag for the reconstruction
-    :@iteration:    Target alignment iteration counter  
-    :author: benjamin.schwenker@phys.uni-goettinge.de  
-  """ 
-   
-  rawfile, steerfiles, caltag, iteration = params
-  
-  if iteration == 0:
-    oldcaltag=caltag
-  else: 
-    oldcaltag=caltag+'-target-align-it-{:d}'.format(iteration-1)
-     
-  newcaltag=caltag+'-target-align-it-{:d}'.format(iteration)
-  
-  # Reconsruct the rawfile using the caltag. Resulting root files are 
-  # written to folder root-files/
-  RecObj = tbsw.Reconstruction(steerfiles=steerfiles, name='x0-reco-targetalign-it-{:d}'.format(iteration) )
-  
-  # Create reconstuction path
-  recopath = tbsw.path_utils.create_anglereco_path(RecObj, rawfile, gearfile, nevents_TA, Use_SingleHitSeeding, Use_clusterDB, beamenergy, mcdata)  
-  
-  # Run the reconstuction  
-  RecObj.reconstruct(paths=recopath,ifile=rawfile,caltag=oldcaltag)  
-  
-  # Read the vertex position and save it in the alignmentDB
-  dbname=RecObj.create_dbfilename("alignmentDB.root")
-  treename=RecObj.get_rootfilename('X0')
-  tbsw.gear.save_targetpos(treename,dbname)
-  RecObj.export_caltag(newcaltag)
-  
-
-# Perform x0 calibration
-def xx0calibration(params):
-
-  x0caltag, RunList, steerfiles, caltag = params
-
-  # Create list with input root files from list of input raw files
-  RootFileList_x0cali=[]
-  tbsw.x0imaging.X0Calibration.CreateRootFileList(rawlist=RunList,rootlist=RootFileList_x0cali, caltag=caltag)
-
-  # Generate a uncalibrated X/X0 image
-  imagenametag='X0image-calitarget-Uncalibrated'
-  tbsw.x0imaging.GenerateImage.x0imaging(rootfilelist=[RootFileList_x0cali[0]],caltag='',steerfiles=steerfiles,nametag=imagenametag)
-
-  # Path to uncalibrated X0 image file
-  imagefilename='/root-files/'+imagenametag+'.root'
-
-  # Do a calibration of the angle resolution
-  tbsw.x0imaging.X0Calibration.x0calibration(rootfilelist=RootFileList_x0cali,imagefile=imagefilename,caltag=x0caltag,steerfiles=steerfiles)
-
-  nametag='X0Calibration-'+x0caltag
-  tbsw.DQMplots.x0calibration_DQMPlots(nametag=nametag)
-
-
-# Generate x0 image
-def xx0image(params):
-
-  x0caltag, RunList, steerfiles, caltag, listnametag = params
-
-  RootFileList_x0image=[]
-  tbsw.x0imaging.X0Calibration.CreateRootFileList(rawlist=RunList,rootlist=RootFileList_x0image, caltag=caltag)
-
-  if listnametag=='':
-    print("No image name found. Using default naming scheme!")
-    listnametag='X0image'
-
-  # Determine name of image
-  if caltag=='':
-    nametag=listnametag+'-Uncalibrated'
-  else:
-    nametag=listnametag+'-Calibrated-'+x0caltag
-
-  # Do a calibration of the angle resolution
-  tbsw.x0imaging.GenerateImage.x0imaging(rootfilelist=RootFileList_x0image,caltag=x0caltag,steerfiles=steerfiles,nametag=nametag)
-
-  tbsw.DQMplots.x0image_Plots(nametag=nametag)
->>>>>>> 85680105
-    
+nevents_reco = -1   
   
 if __name__ == '__main__':
 
