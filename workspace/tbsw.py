--- conflicted
+++ resolved
@@ -9,11 +9,8 @@
 import subprocess
 import glob
 import xml.etree.ElementTree
-
-<<<<<<< HEAD
 from gear import *
 
-=======
 
 class Path(object):
   """
@@ -78,7 +75,7 @@
   def get_name(self): 
     return self.name
   
->>>>>>> 4d0464ee
+
 class Environment(object):
   """
   Class which implements an environment for executing Marlin with all needed 
